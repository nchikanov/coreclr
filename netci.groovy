--- conflicted
+++ resolved
@@ -1058,12 +1058,9 @@
                 'russellhadley',
                 'RussKeldorph',
                 'sandreenko',
-<<<<<<< HEAD
                 'rartemev',
                 'sdmaclea',
                 'sivarv',
-=======
->>>>>>> 7cc7b206
                 'swaroop-sridhar',
                 'gkhanna79',
                 'jkotas',
@@ -2534,7 +2531,6 @@
                                     shell("chmod +x ./bin/Product/Linux.arm64.${configuration}/corerun")
                                 }
 
-<<<<<<< HEAD
                                 // HACK -- Arm64 does not have corefx jobs yet.
                                 // Clone corefx and build the native packages overwriting the x64 packages.
                                 if (architecture == 'arm64') {
@@ -2542,8 +2538,6 @@
                                     shell("chmod +x ./bin/Product/Linux.arm64.${configuration}/corerun")
                                 }
 
-=======
->>>>>>> 7cc7b206
                                 // Unzip the tests first.  Exit with 0
                                 shell("unzip -q -o ./bin/tests/tests.zip -d ./bin/tests/Windows_NT.${architecture}.${configuration} || exit 0")
 
